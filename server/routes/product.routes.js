const express = require('express');
const router = express.Router();
const multer = require('multer');
const { authenticate, authorizeAdmin } = require('../middleware/auth');
const StorageService = require('../services/storage.service');
const StripeService = require('../services/stripe.service');

// Configureer multer om bestanden in het geheugen op te slaan
const storage = multer.memoryStorage();
const upload = multer({ 
  storage: storage,
  limits: { fileSize: 5 * 1024 * 1024 }, // Limiteer tot 5MB
  fileFilter: (req, file, cb) => {
    if (file.mimetype.startsWith('image/')) {
      cb(null, true);
    } else {
      cb(new Error('Alleen afbeeldingen zijn toegestaan'), false);
    }
  }
});

// Get all products
router.get('/', async (req, res) => {
  try {
    const products = await StorageService.getAllProducts();
    res.json({ products });
  } catch (error) {
    console.error('Error fetching products:', error);
    res.status(500).json({ error: 'Failed to fetch products' });
  }
});
/**
 * POST /api/products
 * Voeg een nieuw product toe
 */
router.post('/', authenticate, authorizeAdmin, upload.single('image'), async (req, res) => {
  const { name, description, price } = req.body;
  const image = req.file;

  if (!name || !price) {
    return res.status(400).json({ error: 'Naam en prijs zijn verplicht.' });
  }

  try {
    let imageData = null;
    let imageType = null;

    if (image) {
      imageData = image.buffer; // Buffer met afbeeldingsgegevens
      imageType = image.mimetype; // MIME-type van de afbeelding
    }

<<<<<<< HEAD
    // ²la productinformatie lokaal op
    const savedProduct = await storageService.saveProduct({
=======
    const product = await StorageService.saveProduct({
>>>>>>> 66a527d1
      name,
      description,
      price: parseFloat(price),
      image: imageData,
      imageType,
      stripeProductId: null, // Voeg indien nodig toe
      stripePriceId: null,   // Voeg indien nodig toe
    });

    res.status(201).json({ product });
  } catch (error) {
    console.error('Error adding product:', error);
    res.status(500).json({ error: 'Er is een fout opgetreden bij het toevoegen van het product.' });
  }
});


/**
 * GET /api/products/:id/image
 * Haal de afbeelding op voor een specifiek product
 */
router.get('/:id/image', async (req, res) => {
  const productId = req.params.id;

  try {
    const product = await StorageService.getProductImage(productId);
    if (!product || !product.image) {
      return res.status(404).json({ error: 'Afbeelding niet gevonden.' });
    }

    res.set('Content-Type', product.image_type);
    res.send(product.image);
  } catch (error) {
    console.error('Error fetching product image:', error);
    res.status(500).json({ error: 'Er is een fout opgetreden bij het ophalen van de afbeelding.' });
  }
});


/**
 * DELETE /api/products/:id
 * Verwijder een specifiek product
 */
router.delete('/:id', authenticate, authorizeAdmin, async (req, res) => {
  const productId = req.params.id;

  try {
    const result = await StorageService.deleteProduct(productId);
    res.json({ message: 'Product succesvol verwijderd.', product: result });
  } catch (error) {
    console.error('Error deleting product:', error);
    res.status(500).json({ error: 'Er is een fout opgetreden bij het verwijderen van het product.' });
  }
});

module.exports = router;<|MERGE_RESOLUTION|>--- conflicted
+++ resolved
@@ -50,12 +50,7 @@
       imageType = image.mimetype; // MIME-type van de afbeelding
     }
 
-<<<<<<< HEAD
-    // ²la productinformatie lokaal op
-    const savedProduct = await storageService.saveProduct({
-=======
     const product = await StorageService.saveProduct({
->>>>>>> 66a527d1
       name,
       description,
       price: parseFloat(price),
